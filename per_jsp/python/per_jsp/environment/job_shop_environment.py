import numpy as np
from dataclasses import dataclass, field
from typing import List, Tuple, Dict, Set, Optional
import json
import logging
import time
from collections import defaultdict
from copy import deepcopy
import itertools
import random
import math

# Configure logging
logging.basicConfig(level=logging.INFO)
logger = logging.getLogger(__name__)

MAX_MACHINES = 100

@dataclass
class Operation:
    """Represents a processing operation with integrated tool requirements"""
    duration: int
    machine: int
    required_tools: Set[int] = field(default_factory=set)
    eligible_machines: Set[int] = field(default_factory=set)
    dependent_operations: List[Tuple[int, int]] = field(default_factory=list)
    tools_to_remove: Set[int] = field(default_factory=set)
    
    def __post_init__(self):
        if not self.eligible_machines:
            self.eligible_machines = {self.machine}
        if not self.dependent_operations:
            self.dependent_operations = []

@dataclass
class Job:
    operations: List[Operation] = field(default_factory=list)
    dependent_jobs: List[int] = field(default_factory=list)

@dataclass
class Action:
    """Represents a scheduling action"""
    job: int
    machine: int
    operation: int

@dataclass
class ScheduleEntry:
    """Schedule entry with detailed timing information"""
    job: int
    operation: int
    machine: int
    start: int
    duration: int  # Total duration including tool changes
    process_duration: int  # Just the processing time
    tool_change_duration: int  # Just the tool change time
    tools_added: Set[int]
    tools_removed: Set[int]

@dataclass
class State:
    job_progress: np.ndarray  # [num_jobs, max_operations]
    machine_availability: np.ndarray  # [num_machines]
    next_operation_for_job: np.ndarray  # [num_jobs]
    completed_jobs: np.ndarray  # [num_jobs]
    job_start_times: np.ndarray  # [num_jobs]
    tool_state: np.ndarray  # [num_machines, num_tools]

    @classmethod
    def create(cls, num_jobs: int, num_machines: int, max_operations: int, num_tools: Optional[int] = None):
        return cls(
            job_progress=np.zeros((num_jobs, max_operations), dtype=np.int32),
            machine_availability=np.zeros(num_machines, dtype=np.int32),
            next_operation_for_job=np.zeros(num_jobs, dtype=np.int32),
            completed_jobs=np.zeros(num_jobs, dtype=bool),
            job_start_times=np.full(num_jobs, -1, dtype=np.int32),
            tool_state=np.zeros((num_machines, num_tools), dtype=bool) if num_tools else np.array([])
        )

@dataclass
class MachineSpec:
    """Specification for a machine's tooling capabilities"""
    max_slots: int = -1  # -1 means unlimited
    compatible_tools: Optional[Set[int]] = None  # None means all tools compatible
    tool_matrix: Optional[np.ndarray] = None  # Time matrix for tool changes

class Dependencies:
    """Manages dependency tracking"""
    def __init__(self, num_jobs: int):
        self.job_masks = np.ones((num_jobs, num_jobs), dtype=bool)
        self.pending_job_deps = np.zeros(num_jobs, dtype=np.int32)
        self.reverse_job_deps = defaultdict(set)
        self.op_masks = {}
        self.pending_op_deps = {}
        self.reverse_op_deps = defaultdict(set)
        self.active_jobs = set(range(num_jobs))
        self.active_operations = {}

    def add_job_dependency(self, job_id: int, dep_job_id: int):
        self.job_masks[job_id][dep_job_id] = False
        self.pending_job_deps[job_id] += 1
        self.reverse_job_deps[dep_job_id].add(job_id)

    def add_operation_dependency(self, job_id: int, op_id: int, 
                               dep_job_id: int, dep_op_id: int):
        key = (job_id, op_id)
        dep_key = (dep_job_id, dep_op_id)
        
        if key not in self.op_masks:
            self.op_masks[key] = {}
            self.pending_op_deps[key] = 0

        self.op_masks[key][dep_key] = False
        self.pending_op_deps[key] += 1
        self.reverse_op_deps[dep_key].add(key)

    def satisfy_job_dependency(self, job_id: int):
        for dep_job_id in self.reverse_job_deps[job_id]:
            if not self.job_masks[dep_job_id][job_id]:
                self.job_masks[dep_job_id][job_id] = True
                self.pending_job_deps[dep_job_id] -= 1

    def satisfy_operation_dependency(self, job_id: int, op_id: int):
        key = (job_id, op_id)
        for dep_key in self.reverse_op_deps[key]:
            if key in self.op_masks[dep_key] and not self.op_masks[dep_key][key]:
                self.op_masks[dep_key][key] = True
                self.pending_op_deps[dep_key] -= 1

    def is_job_ready(self, job_id: int) -> bool:
        return self.pending_job_deps[job_id] == 0

    def is_operation_ready(self, job_id: int, op_id: int) -> bool:
        key = (job_id, op_id)
        return key not in self.pending_op_deps or self.pending_op_deps[key] == 0

    def remove_completed_job(self, job_id: int):
        self.active_jobs.remove(job_id)
        if job_id in self.active_operations:
            del self.active_operations[job_id]

class NumpyJSONEncoder(json.JSONEncoder):
    def default(self, obj):
        if isinstance(obj, (np.integer, np.floating)):
            return int(obj) if isinstance(obj, np.integer) else float(obj)
        elif isinstance(obj, np.ndarray):
            return obj.tolist()
        elif isinstance(obj, set):
            return list(obj)
        return super().default(obj)

class JobShopEnvironment:
    def __init__(self, jobs: List[Job], machine_specs: Optional[List[MachineSpec]] = None):
        if not jobs:
            raise ValueError("Jobs list cannot be empty")
            
        self.jobs = jobs
        self.machine_specs = machine_specs or []
        
        # Find number of machines
        self.num_machines = max(
            max(op.machine + 1 for job in self.jobs for op in job.operations),
            0
        )
        
        if self.num_machines == 0 or self.num_machines > MAX_MACHINES:
            raise ValueError("Invalid number of machines")
            
        # Find number of tools
        self.num_tools = 0
        if machine_specs:
            for job in jobs:
                for op in job.operations:
                    if op.required_tools:
                        self.num_tools = max(self.num_tools, max(op.required_tools)) if op.required_tools else self.num_tools
            self.num_tools += 1
        
        # Find max operations
        max_operations = max(len(job.operations) for job in self.jobs)
        
        # Initialize state
        self.current_state = State.create(
            num_jobs=len(self.jobs),
            num_machines=self.num_machines,
            max_operations=max_operations,
            num_tools=self.num_tools if machine_specs else None
        )
        
        # Initialize tracking structures
        self.dependencies = Dependencies(len(self.jobs))
        self._initialize_dependencies()
        self.schedule_entries = []
        
        # Initialize machine mappings
        self.machine_to_jobs = defaultdict(set)
        self.operation_to_machine = {}
        self._create_machine_mappings()
        
        # Ready state tracking
        self.ready_jobs = np.zeros(len(self.jobs), dtype=bool)
        self.ready_operations = defaultdict(set)
        
        # Performance tracking
        self.total_time = 0
        
        # Initial update
        self._update_ready_states()

    def _initialize_dependencies(self):
        for job_id, job in enumerate(self.jobs):
            for dep_job_id in job.dependent_jobs:
                self.dependencies.add_job_dependency(job_id, dep_job_id)

            for op_id, op in enumerate(job.operations):
                for dep_job_id, dep_op_id in op.dependent_operations:
                    self.dependencies.add_operation_dependency(
                        job_id, op_id, dep_job_id, dep_op_id)

            self.dependencies.active_operations[job_id] = set(range(len(job.operations)))

    def _create_machine_mappings(self):
        for job_id, job in enumerate(self.jobs):
            for op_id, op in enumerate(job.operations):
                self.machine_to_jobs[op.machine].add(job_id)
                self.operation_to_machine[(job_id, op_id)] = op.machine

    def calculate_tool_change_time(self, machine_id: int, required_tools: Set[int], 
                                 current_tools: Set[int]) -> Tuple[int, Set[int], Set[int]]:
        """Calculate optimal tool changes and duration"""
        spec = self.machine_specs[machine_id]
        if not spec or spec.max_slots == -1:
            return 0, set(), set()
            
        # If all required tools are already mounted, no changes needed
        if required_tools.issubset(current_tools):
            return 0, set(), set()
            
        tools_to_add = required_tools - current_tools
        tools_to_remove = set()
        
        # Calculate optimal tool changes
        if spec.max_slots != -1:
            # Keep track of current slot usage
            slots_used = len(current_tools)
            slots_needed = len(tools_to_add)
            available_slots = spec.max_slots - slots_used
            
            # If we need more slots than available
            if available_slots < slots_needed:
                # Calculate how many tools we need to remove
                tools_to_free = slots_needed - available_slots
                
                # Get removable tools (tools not needed for this operation)
                removable_tools = current_tools - required_tools
                
                if spec.tool_matrix is not None:
                    # Sort by removal time + potential future add time
                    def removal_cost(tool):
                        remove_time = spec.tool_matrix[tool][0]
                        potential_add_time = min(spec.tool_matrix[0][t] for t in tools_to_add)
                        return remove_time + potential_add_time
                    
                    removable_tools = sorted(removable_tools, key=removal_cost)
                
                tools_to_remove = set(list(removable_tools)[:tools_to_free])
        
        # Calculate minimum duration for tool changes
        duration = 0
        if spec.tool_matrix is not None:
            # First remove all tools that need to be removed
            for tool in tools_to_remove:
                duration += spec.tool_matrix[tool][0]
            
            # Then add all new tools needed
            for tool in tools_to_add:
                duration += spec.tool_matrix[0][tool]
        
        return duration, tools_to_add, tools_to_remove

    def _update_ready_states(self):
        # Update ready jobs
        for job_id in self.dependencies.active_jobs:
            if not self.current_state.completed_jobs[job_id]:
                self.ready_jobs[job_id] = self.dependencies.is_job_ready(job_id)
            else:
                self.ready_jobs[job_id] = False

        # Update ready operations
        self.ready_operations.clear()
        for job_id in self.dependencies.active_jobs:
            if not self.ready_jobs[job_id]:
                continue

            current_op = self.current_state.next_operation_for_job[job_id]
            if current_op >= len(self.jobs[job_id].operations):
                continue

            if self.dependencies.is_operation_ready(job_id, current_op):
                self.ready_operations[job_id].add(current_op)

<<<<<<< HEAD
    def get_possible_actions(self) -> List[Action]:   # get all possible actions in current state 
        """Get all possible actions in current state."""
=======
    def get_possible_actions(self) -> List[Action]:
>>>>>>> 265e088c
        possible_actions = []

        for job_id in self.dependencies.active_jobs:
            if not self.ready_jobs[job_id]:
                continue

            for op_id in self.ready_operations[job_id]:
                if self.current_state.job_progress[job_id, op_id] == 0:
                    op = self.jobs[job_id].operations[op_id]
                    
                    for machine_id in op.eligible_machines:
                        # Validate tool constraints
                        current_tools = set(np.where(self.current_state.tool_state[machine_id])[0])
                        spec = self.machine_specs[machine_id]
                        
                        if spec:
                            # Check tool compatibility
                            if spec.compatible_tools is not None:
                                if not op.required_tools.issubset(spec.compatible_tools):
                                    continue
                            
                            # Check capacity
                            if spec.max_slots != -1:
                                tools_to_add = op.required_tools - current_tools
                                removable_tools = current_tools - op.required_tools
                                needed_space = len(current_tools) + len(tools_to_add) - len(removable_tools)
                                if needed_space > spec.max_slots:
                                    continue
                        
                        possible_actions.append(Action(
                            job=job_id,
                            machine=machine_id,
                            operation=op_id
                        ))

        return possible_actions
    
    def step(self, action: Action) -> State:
        """Execute an action and update the environment state."""
<<<<<<< HEAD
        # Verify action validity before execution
=======
>>>>>>> 265e088c
        if action.job not in self.dependencies.active_jobs:
            raise ValueError(f"Invalid action: Job {action.job} is not active")

        current_op = self.current_state.next_operation_for_job[action.job]
        if action.operation != current_op:
<<<<<<< HEAD
            raise ValueError(f"Invalid action: Expected operation {current_op} for job {action.job}, got {action.operation}")

        op = self.jobs[action.job].operations[action.operation]
        if action.machine not in op.eligible_machines:
            raise ValueError(f"Invalid action: Machine {action.machine} not eligible for job {action.job} operation {action.operation}")

        # Calculate start time considering all constraints
=======
            raise ValueError(f"Invalid action: Expected operation {current_op}")

        op = self.jobs[action.job].operations[action.operation]
        if action.machine not in op.eligible_machines:
            raise ValueError(f"Invalid action: Machine {action.machine} not eligible")

        # Calculate earliest possible start time
>>>>>>> 265e088c
        start_time = self.current_state.machine_availability[action.machine]

        # Check previous operation completion FIRST
        if action.operation > 0:
            prev_end = self.current_state.job_progress[action.job, action.operation - 1]
            if prev_end == 0:
                raise ValueError("Previous operation not completed")
            start_time = max(start_time, prev_end)
            logger.debug(f"Job {action.job} Op {action.operation} waiting for prev op: new start {start_time}")

        # Calculate tool changes
        current_tools = self.get_current_tools(action.machine)
        tool_change_duration, tools_to_add, tools_to_remove = self.calculate_tool_change_time(
            action.machine, op.required_tools, current_tools
        )

        # The entire operation (tool change + processing) is treated as one unit
        total_duration = tool_change_duration + op.duration
        
        # Check other dependencies AFTER determining total duration
        for dep_job in self.jobs[action.job].dependent_jobs:
<<<<<<< HEAD
            dep_job_last_op = len(self.jobs[dep_job].operations) - 1
            dep_end_time = self.current_state.job_progress[dep_job, dep_job_last_op]
            if dep_end_time == 0:  # Dependency not completed
                raise ValueError(f"Invalid action: Dependent job {dep_job} not completed")
            start_time = max(start_time, dep_end_time)
=======
            last_op = len(self.jobs[dep_job].operations) - 1
            dep_end = self.current_state.job_progress[dep_job, last_op]
            if dep_end == 0:
                raise ValueError(f"Dependent job {dep_job} not completed")
            start_time = max(start_time, dep_end)
            logger.debug(f"Job {action.job} Op {action.operation} waiting for job {dep_job}: new start {start_time}")
>>>>>>> 265e088c

        for dep_job, dep_op in op.dependent_operations:
            dep_end = self.current_state.job_progress[dep_job, dep_op]
            if dep_end == 0:
                raise ValueError(f"Dependent operation ({dep_job}, {dep_op}) not completed")
            start_time = max(start_time, dep_end)
            logger.debug(f"Job {action.job} Op {action.operation} waiting for op {dep_job}-{dep_op}: new start {start_time}")

        # Update tool state
        for tool in tools_to_remove:
            self.current_state.tool_state[action.machine, tool] = False
        for tool in tools_to_add:
            self.current_state.tool_state[action.machine, tool] = True

        # Operation end time includes both tool change and processing
        end_time = start_time + total_duration

        # Record start time for job if this is first operation
        if self.current_state.job_start_times[action.job] == -1:
            self.current_state.job_start_times[action.job] = start_time

        # Update state with combined duration
        self.current_state.job_progress[action.job, action.operation] = end_time
        self.current_state.machine_availability[action.machine] = end_time

        # Create ONE schedule entry that includes both tool change and processing
        schedule_entry = ScheduleEntry(
            job=action.job,
            operation=action.operation,
            machine=action.machine,
            start=start_time,
            duration=total_duration,
            process_duration=op.duration,
            tool_change_duration=tool_change_duration,
            tools_added=tools_to_add,
            tools_removed=tools_to_remove
        )
        self.schedule_entries.append(schedule_entry)

        # Update completion states - ONE update for entire operation
        if self.current_state.next_operation_for_job[action.job] == action.operation:
            self.current_state.next_operation_for_job[action.job] += 1
            self.dependencies.satisfy_operation_dependency(action.job, action.operation)

            if self.current_state.next_operation_for_job[action.job] == len(self.jobs[action.job].operations):
                self.current_state.completed_jobs[action.job] = True
                self.dependencies.remove_completed_job(action.job)
                self.dependencies.satisfy_job_dependency(action.job)

        # Update total time
        self.total_time = max(self.total_time, end_time)
        self._update_ready_states()

        return self.current_state
        # Validate action
        if action.job not in self.dependencies.active_jobs:
            raise ValueError(f"Invalid action: Job {action.job} is not active")

        current_op = self.current_state.next_operation_for_job[action.job]
        if action.operation != current_op:
            raise ValueError(f"Invalid action: Expected operation {current_op}")

        op = self.jobs[action.job].operations[action.operation]
        if action.machine not in op.eligible_machines:
            raise ValueError(f"Invalid action: Machine {action.machine} not eligible")

        # Calculate start time with debugging
        start_time = self.current_state.machine_availability[action.machine]
        start_time = self.debug_start_time_calculation(action, start_time)

        # Calculate tool changes
        current_tools = set(np.where(self.current_state.tool_state[action.machine])[0])
        tool_change_duration, tools_to_add, tools_to_remove = self.calculate_tool_change_time(
            action.machine, op.required_tools, current_tools
        )

        # Total duration includes tool change
        total_duration = tool_change_duration + op.duration

        # Check previous operation completion
        if action.operation > 0:
<<<<<<< HEAD
            prev_end_time = self.current_state.job_progress[action.job, action.operation - 1]
            if prev_end_time == 0:  # Previous operation not completed
                raise ValueError(f"Invalid action: Previous operation {action.operation - 1} not completed")
            start_time = max(start_time, prev_end_time)
=======
            prev_end = self.current_state.job_progress[action.job, action.operation - 1]
            if prev_end == 0:
                raise ValueError("Previous operation not completed")
            start_time = max(start_time, prev_end)

        # Check job dependencies
        for dep_job in self.jobs[action.job].dependent_jobs:
            dep_job_last_op = len(self.jobs[dep_job].operations) - 1
            dep_end = self.current_state.job_progress[dep_job, dep_job_last_op]
            if dep_end == 0:
                raise ValueError(f"Dependent job {dep_job} not completed")
            start_time = max(start_time, dep_end)
>>>>>>> 265e088c

        # Check operation dependencies
        for dep_job, dep_op in op.dependent_operations:
<<<<<<< HEAD
            dep_end_time = self.current_state.job_progress[dep_job, dep_op]
            if dep_end_time == 0:  # Dependency not completed
                raise ValueError(f"Invalid action: Dependent operation ({dep_job}, {dep_op}) not completed")
            start_time = max(start_time, dep_end_time)

        # Update state
        end_time = start_time + op.duration

        # Record job start time if this is the first operation
=======
            dep_end = self.current_state.job_progress[dep_job, dep_op]
            if dep_end == 0:
                raise ValueError(f"Dependent operation ({dep_job}, {dep_op}) not completed")
            start_time = max(start_time, dep_end)

        # Update tool state
        for tool in tools_to_remove:
            self.current_state.tool_state[action.machine, tool] = False
        for tool in tools_to_add:
            self.current_state.tool_state[action.machine, tool] = True

        # Calculate end time and update state
        end_time = start_time + total_duration

        # Record job start time if first operation
>>>>>>> 265e088c
        if self.current_state.job_start_times[action.job] == -1:
            self.current_state.job_start_times[action.job] = start_time

        # Update progress and machine availability
        self.current_state.job_progress[action.job, action.operation] = end_time
        self.current_state.machine_availability[action.machine] = end_time

        # Create schedule entry
        schedule_entry = ScheduleEntry(
            job=action.job,
            operation=action.operation,
            machine=action.machine,
            start=start_time,
            duration=total_duration,
            process_duration=op.duration,
            tool_change_duration=tool_change_duration,
            tools_added=tools_to_add,
            tools_removed=tools_to_remove
        )
        self.schedule_entries.append(schedule_entry)

        # Update operation completion state
        if self.current_state.next_operation_for_job[action.job] == action.operation:
            self.current_state.next_operation_for_job[action.job] += 1
            self.dependencies.satisfy_operation_dependency(action.job, action.operation)

            # Check job completion
            if self.current_state.next_operation_for_job[action.job] == len(self.jobs[action.job].operations):
                self.current_state.completed_jobs[action.job] = True
                self.dependencies.remove_completed_job(action.job)
                self.dependencies.satisfy_job_dependency(action.job)

<<<<<<< HEAD
        # Update total time and action history
=======
        # Update total time
>>>>>>> 265e088c
        self.total_time = max(self.total_time, end_time)

        # Update ready states
        self._update_ready_states()

        # Verify state consistency if in debug mode
        if logger.getEffectiveLevel() <= logging.DEBUG:
            errors = self.verify_state()
            if errors:
                logger.error("Environment verification failed after step:\n" + "\n".join(errors))
                raise RuntimeError("Environment state verification failed")

        return self.current_state



    def reset(self):
        """Reset the environment to initial state."""
        self.current_state.job_progress.fill(0)
        self.current_state.machine_availability.fill(0)
        self.current_state.next_operation_for_job.fill(0)
        self.current_state.completed_jobs.fill(False)
        self.current_state.job_start_times.fill(-1)
        self.current_state.tool_state.fill(False)

        self.total_time = 0
        self.schedule_entries.clear()

        self.dependencies = Dependencies(len(self.jobs))
        self._initialize_dependencies()

        self.ready_jobs.fill(False)
        self.ready_operations.clear()
        self._update_ready_states()

    def is_done(self) -> bool:
        """Check if all jobs are completed."""
        return not bool(self.dependencies.active_jobs)

    def get_schedule_data(self) -> List[List[ScheduleEntry]]:
        """Get the complete schedule data organized by machine."""
        schedule_data = [[] for _ in range(self.num_machines)]
        for entry in self.schedule_entries:
            schedule_data[entry.machine].append(entry)
        return schedule_data

    def get_machine_utilization(self) -> List[float]:
        """Calculate machine utilization percentages."""
        total_time = max(1, self.total_time)
        machine_busy_time = np.zeros(self.num_machines)

        for entry in self.schedule_entries:
            machine_busy_time[entry.machine] += entry.duration

        return [busy_time / total_time for busy_time in machine_busy_time]

    def get_critical_path(self) -> List[Tuple[int, int]]:
        """Identify the critical path of operations."""
        critical_path = []
        end_times = {(j, o): self.current_state.job_progress[j, o]
                     for j in range(len(self.jobs))
                     for o in range(len(self.jobs[j].operations))}

        # Find last operation
        last_job, last_op = max(end_times.items(), key=lambda x: x[1])[0]
        current = (last_job, last_op)

        while current:
            critical_path.append(current)
            job_idx, op_idx = current

            op = self.jobs[job_idx].operations[op_idx]
            end_time = self.current_state.job_progress[job_idx, op_idx]
            start_time = end_time - op.duration

            # Check previous operation in same job
            prev_op = None
            if op_idx > 0:
                prev_end = self.current_state.job_progress[job_idx, op_idx - 1]
                if prev_end == start_time:
                    prev_op = (job_idx, op_idx - 1)

            # Check dependent operations
            for dep_job, dep_op in op.dependent_operations:
                dep_end = self.current_state.job_progress[dep_job, dep_op]
                if dep_end == start_time:
                    prev_op = (dep_job, dep_op)

            current = prev_op

        return list(reversed(critical_path))

    def get_performance_metrics(self) -> dict:
        """Calculate schedule performance metrics."""
        metrics = {
            "makespan": self.total_time,
            "machine_utilization": self.get_machine_utilization(),
            "avg_machine_utilization": np.mean(self.get_machine_utilization()),
            "num_operations": len(self.schedule_entries),
            "critical_path_length": len(self.get_critical_path()),
            "completed_jobs": int(np.sum(self.current_state.completed_jobs))
        }

        process_times = []
        tool_change_times = []
        waiting_times = []

        for entry in self.schedule_entries:
            process_times.append(entry.process_duration)
            if entry.tool_change_duration > 0:
                tool_change_times.append(entry.tool_change_duration)
            waiting_time = entry.start - max(
                [0] + [self.current_state.job_progress[entry.job, op_idx]
                      for op_idx in range(entry.operation)]
            )
            waiting_times.append(waiting_time)

        metrics.update({
            "avg_process_time": np.mean(process_times) if process_times else 0,
            "total_tool_changes": len(tool_change_times),
            "total_tool_change_time": sum(tool_change_times),
            "avg_tool_change_time": np.mean(tool_change_times) if tool_change_times else 0,
            "avg_waiting_time": np.mean(waiting_times) if waiting_times else 0,
            "max_waiting_time": max(waiting_times) if waiting_times else 0
        })

        return metrics

    def print_schedule(self, show_critical_path: bool = False):
        """Print the current schedule in a readable format."""
        schedule_data = self.get_schedule_data()
        critical_path = self.get_critical_path() if show_critical_path else []

        print("\nSchedule:")
        for i, machine_schedule in enumerate(schedule_data):
            util = self.get_machine_utilization()[i] * 100
            print(f"\nMachine {i} (Utilization: {util:.1f}%):")

            for entry in sorted(machine_schedule, key=lambda x: x.start):
                is_critical = (entry.job, entry.operation) in critical_path
                critical_marker = "*" if is_critical else " "
                
                print(f"{critical_marker}[Job {entry.job}, Op {entry.operation}] "
                      f"Start: {entry.start:4d}, Duration: {entry.duration:3d} "
                      f"(Process: {entry.process_duration}, Tool Change: {entry.tool_change_duration})")
                if entry.tools_added or entry.tools_removed:
                    print(f"    Tools Added: {entry.tools_added}, Removed: {entry.tools_removed}")

        print(f"\nTotal makespan: {self.total_time}")
        if show_critical_path:
            print("\nCritical path operations marked with *")

    def generate_html_gantt(self, filename: str):
        """Generate an HTML file containing the Gantt chart visualization."""
        schedule_data = self.get_schedule_data()
        critical_path = set(self.get_critical_path())
        
        # Generate using the GanttChartGenerator
        GanttChartGenerator.generate_html(
            schedule_data=schedule_data,
            critical_path=critical_path,
            total_time=self.total_time,
            machine_utilization=self.get_machine_utilization(),
            filename=filename
        )



    # Add this method to JobShopEnvironment class
    def analyze_schedule_gaps(self):
        """Analyze gaps in the schedule and their causes"""
        for machine_id in range(self.num_machines):
            entries = [e for e in self.schedule_entries if e.machine == machine_id]
            entries.sort(key=lambda x: x.start)
            
            print(f"\nAnalyzing Machine {machine_id}:")
            last_end = 0
            for entry in entries:
                if entry.start > last_end:
                    gap = entry.start - last_end
                    print(f"  Gap of {gap} units before Job {entry.job}, Op {entry.operation}")
                    
                    # Check dependencies
                    op = self.jobs[entry.job].operations[entry.operation]
                    if entry.operation > 0:
                        prev_end = self.current_state.job_progress[entry.job, entry.operation - 1]
                        print(f"    Previous op in job ends at: {prev_end}")
                    
                    for dep_job, dep_op in op.dependent_operations:
                        dep_end = self.current_state.job_progress[dep_job, dep_op]
                        print(f"    Dependency (Job {dep_job}, Op {dep_op}) ends at: {dep_end}")
                        
                    # Check tool state at this point
                    current_tools = set(np.where(self.current_state.tool_state[machine_id])[0])
                    print(f"    Required tools: {op.required_tools}")
                    print(f"    Current tools: {current_tools}")
                
                last_end = entry.start + entry.duration

    def get_current_tools(self, machine_id: int) -> Set[int]:
        """Get currently mounted tools as regular integers"""
        return {int(i) for i in np.where(self.current_state.tool_state[machine_id])[0]}

    # Add to step method before calculating start time
    def debug_start_time_calculation(self, action: Action, start_time: int):
        """Debug the start time calculation"""
        print(f"\nCalculating start time for Job {action.job}, Op {action.operation}")
        print(f"Initial start time from machine availability: {start_time}")
        
        if action.operation > 0:
            prev_end = self.current_state.job_progress[action.job, action.operation - 1]
            print(f"Previous operation in job ends at: {prev_end}")
            start_time = max(start_time, prev_end)
            print(f"After considering previous op: {start_time}")
        
        for dep_job in self.jobs[action.job].dependent_jobs:
            dep_end = self.current_state.job_progress[dep_job, -1]
            print(f"Job dependency {dep_job} ends at: {dep_end}")
            start_time = max(start_time, dep_end)
            print(f"After considering job dependency: {start_time}")
        
        op = self.jobs[action.job].operations[action.operation]
        for dep_job, dep_op in op.dependent_operations:
            dep_end = self.current_state.job_progress[dep_job, dep_op]
            print(f"Operation dependency ({dep_job}, {dep_op}) ends at: {dep_end}")
            start_time = max(start_time, dep_end)
            print(f"After considering operation dependency: {start_time}")
        
        return start_time

    def verify_state(self) -> List[str]:
        """Run all state verifications."""
        errors = []
        # Verify operation sequence
        for job_id, job in enumerate(self.jobs):
            for op_idx in range(1, len(job.operations)):
                curr_end = self.current_state.job_progress[job_id, op_idx]
                prev_end = self.current_state.job_progress[job_id, op_idx - 1]
                
                if curr_end > 0:
                    curr_start = curr_end - job.operations[op_idx].duration
                    if curr_start < prev_end:
                        errors.append(
                            f"Operation sequence violated for Job {job_id}: "
                            f"Op {op_idx} starts at {curr_start} before Op {op_idx-1} ends at {prev_end}"
                        )

        # Verify machine capacity
        for m_id in range(self.num_machines):
            machine_entries = [e for e in self.schedule_entries if e.machine == m_id]
            machine_entries.sort(key=lambda x: x.start)
            
            for i in range(1, len(machine_entries)):
                if machine_entries[i].start < machine_entries[i-1].start + machine_entries[i-1].duration:
                    errors.append(
                        f"Machine capacity violated on Machine {m_id}: "
                        f"Job {machine_entries[i].job} Op {machine_entries[i].operation} starts at "
                        f"{machine_entries[i].start} before previous operation ends at "
                        f"{machine_entries[i-1].start + machine_entries[i-1].duration}"
                    )

        # Verify tool constraints
        if self.machine_specs:
            for machine_id in range(self.num_machines):
                spec = self.machine_specs[machine_id]
                current_tools = set(np.where(self.current_state.tool_state[machine_id])[0])
                
                if spec.max_slots != -1 and len(current_tools) > spec.max_slots:
                    errors.append(
                        f"Tool constraint violated: Machine {machine_id} has {len(current_tools)} "
                        f"tools mounted, exceeding maximum of {spec.max_slots}"
                    )
                
                if spec.compatible_tools is not None:
                    invalid_tools = current_tools - spec.compatible_tools
                    if invalid_tools:
                        errors.append(
                            f"Tool compatibility violated: Machine {machine_id} has incompatible "
                            f"tools mounted: {invalid_tools}"
                        )

        return errors

def get_state(env: JobShopEnvironment):
    """Convert environment state to tuple for Q-learning."""
    return tuple(env.current_state.next_operation_for_job.tolist())

def run_episode_qlearning_shaped(env: JobShopEnvironment, Q, alpha=0.1, 
                               epsilon=0.2, gamma=0.9,
                               process_reward=20.0,
                               tool_change_cost=2.0,
                               duration_penalty=1.0,
                               final_makespan_scale=10.0):
    """Run one Q-learning episode with shaped rewards accounting for tool changes."""
    env.reset()
    total_step_reward = 0.0
    last_state = None
    last_action = None

    while not env.is_done():
        s = get_state(env)
        possible_actions = env.get_possible_actions()
        if not possible_actions:
            total_step_reward -= 5.0
            break

        possible_jobs = set(a.job for a in possible_actions)

        # Epsilon-greedy job selection
        if random.random() < epsilon:
            chosen_job = random.choice(list(possible_jobs))
        else:
            best_q = -math.inf
            chosen_job = None
            for job_id in possible_jobs:
                val = Q[s].get(job_id, 0.0)
                if val > best_q:
                    best_q = val
                    chosen_job = job_id

        valid_for_job = [a for a in possible_actions if a.job == chosen_job]
        if not valid_for_job:
            total_step_reward -= 2.0
            break

        chosen_action = valid_for_job[0]
        old_state = env.current_state
        new_state = env.step(chosen_action)
        
        # Calculate reward based on the schedule entry
        schedule_entry = env.schedule_entries[-1]
        r_step = (process_reward 
                 - (duration_penalty * schedule_entry.process_duration)
                 - (tool_change_cost * schedule_entry.tool_change_duration))
        
        total_step_reward += r_step

        if last_state is not None and last_action is not None:
            old_q = Q[last_state].get(last_action, 0.0)
            s_next = get_state(env)
            max_next_q = max(Q[s_next].values()) if s_next in Q and Q[s_next] else 0.0
            new_q = old_q + alpha*(r_step + gamma*max_next_q - old_q)
            Q[last_state][last_action] = new_q

        last_state = s
        last_action = chosen_job

    makespan = env.total_time
    final_reward = -(makespan / final_makespan_scale)
    total_reward = total_step_reward + final_reward

    if last_state is not None and last_action is not None:
        old_q = Q[last_state].get(last_action, 0.0)
        new_q = old_q + alpha*(final_reward - old_q)
        Q[last_state][last_action] = new_q

    return makespan, total_reward

def train_qlearning_shaped(env: JobShopEnvironment,
                          num_episodes=2000,
                          alpha=0.1,
                          epsilon=0.2,
                          gamma=0.9,
                          process_reward=20.0,
                          tool_change_cost=2.0,
                          duration_penalty=1.0,
                          final_makespan_scale=10.0,
                          epsilon_decay=0.999,
                          save_interval=100):
    """Train Q-learning policy with integrated tool change costs."""
    Q = defaultdict(dict)
    best_makespan = float('inf')
    best_schedule = None

    for episode in range(1, num_episodes + 1):
        makespan, ep_reward = run_episode_qlearning_shaped(
            env, Q,
            alpha=alpha,
            epsilon=epsilon,
            gamma=gamma,
            process_reward=process_reward,
            tool_change_cost=tool_change_cost,
            duration_penalty=duration_penalty,
            final_makespan_scale=final_makespan_scale
        )

        # Track best solution
        if makespan < best_makespan and makespan > 0:
            best_makespan = makespan
            best_schedule = env.schedule_entries[:]

        if episode % 10 == 0:
            print(f"Episode {episode}, Makespan={makespan}, "
                  f"Best={best_makespan}, Eps={epsilon:.3f}, "
                  f"EpReward={ep_reward:.2f}")

        if episode % save_interval == 0 and best_schedule is not None:
            save_best_solution(env, best_schedule, best_makespan)

        epsilon = max(0.01, epsilon * epsilon_decay)

    return Q, best_schedule, best_makespan

def save_best_solution(env: JobShopEnvironment, schedule: List[ScheduleEntry], 
                      best_makespan: float, filename: str = "best_solution.json"):
    """Save the best schedule found to a JSON file."""
    data = {
        "best_makespan": best_makespan,
        "schedule": [],
        "metrics": env.get_performance_metrics()
    }

    # Group schedule by machine
    machine_schedules = defaultdict(list)
    for entry in schedule:
        machine_schedules[entry.machine].append({
            "job": entry.job,
            "operation": entry.operation,
            "start": entry.start,
            "duration": entry.duration,
            "process_duration": entry.process_duration,
            "tool_change_duration": entry.tool_change_duration,
            "tools_added": list(entry.tools_added),
            "tools_removed": list(entry.tools_removed)
        })

    # Add sorted machine schedules
    for machine_id in sorted(machine_schedules.keys()):
        data["schedule"].append({
            "machine": machine_id,
            "operations": sorted(machine_schedules[machine_id], key=lambda x: x["start"])
        })

    with open(filename, "w") as f:
        json.dump(data, f, indent=2, cls=NumpyJSONEncoder)

    print(f"Best solution saved to {filename} with makespan={best_makespan}")

class GanttChartGenerator:
    """Generates HTML Gantt chart visualizations."""
    
    @staticmethod
    def generate_html(schedule_data: List[List[ScheduleEntry]], 
                     critical_path: Set[Tuple[int, int]], 
                     total_time: int,
                     machine_utilization: List[float],
                     filename: str):
        """Generate an HTML Gantt chart."""
        job_colors = [
            '#4299E1', '#48BB78', '#ECC94B', '#9F7AEA', '#ED64A6',
            '#667EEA', '#F56565', '#ED8936', '#38B2AC', '#4FD1C5'
        ]

        time_scale = max(100, total_time + 20)

        html_content = f"""
        <!DOCTYPE html>
        <html>
        <head>
            <title>Job Shop Schedule Gantt Chart</title>
            <style>
                .container {{ max-width: 1200px; margin: 0 auto; padding: 20px; font-family: Arial, sans-serif; }}
                .machine-row {{ display: flex; margin: 10px 0; align-items: center; }}
                .machine-label {{ width: 120px; flex-shrink: 0; }}
                .timeline {{ flex-grow: 1; height: 40px; background: #f0f0f0; position: relative; }}
                .operation {{ 
                    position: absolute; height: 100%; 
                    display: flex; align-items: center; justify-content: center;
                    color: white; font-size: 12px; 
                }}
                .tool-change {{
                    background: repeating-linear-gradient(
                        45deg,
                        rgba(0, 0, 0, 0.1),
                        rgba(0, 0, 0, 0.1) 10px,
                        rgba(0, 0, 0, 0.2) 10px,
                        rgba(0, 0, 0, 0.2) 20px
                    );
                }}
                .critical-path {{ border: 2px solid #E53E3E; }}
                .time-scale {{ display: flex; margin-left: 120px; }}
                .time-mark {{ flex-grow: 1; text-align: center; font-size: 12px; }}
                .legend {{ margin-top: 20px; display: flex; gap: 20px; flex-wrap: wrap; }}
                .legend-item {{ display: flex; align-items: center; gap: 8px; }}
                .legend-color {{ width: 20px; height: 20px; }}
                .tool-info {{ font-size: 10px; margin-top: 2px; }}
            </style>
        </head>
        <body>
            <div class="container">
                <h2>Job Shop Schedule Gantt Chart</h2>
                
                <div class="time-scale">
                    {' '.join(f'<div class="time-mark">{t}</div>'
                             for t in range(0, time_scale + 1, max(1, time_scale // 10)))}
                </div>
                
                {GanttChartGenerator._generate_machine_rows_html(schedule_data, critical_path, 
                                                               job_colors, time_scale, machine_utilization)}
                
                <div class="legend">
                    <div class="legend-item">
                        <div class="legend-color" style="border: 2px solid #E53E3E"></div>
                        <span>Critical Path</span>
                    </div>
                    <div class="legend-item">
                        <div class="legend-color tool-change" style="width: 40px; background: #999"></div>
                        <span>Tool Change</span>
                    </div>
                    {GanttChartGenerator._generate_legend_html(schedule_data, job_colors)}
                </div>
            </div>
        </body>
        </html>
        """

        with open(filename, 'w') as f:
            f.write(html_content)

        print(f"Gantt chart saved to {filename}")

    @staticmethod
    def _generate_machine_rows_html(schedule_data, critical_path, job_colors, 
                                  time_scale, machine_utilization):
        rows = []
        for machine_id, machine_schedule in enumerate(schedule_data):
            util = machine_utilization[machine_id] * 100

            operations_html = []
            for entry in sorted(machine_schedule, key=lambda x: x.start):
                is_critical = (entry.job, entry.operation) in critical_path
                critical_class = ' critical-path' if is_critical else ''
                has_tool_change = ' tool-change' if entry.tool_change_duration > 0 else ''
                color = job_colors[entry.job % len(job_colors)]

                left = (entry.start / time_scale) * 100
                width = (entry.duration / time_scale) * 100

                tool_info = ""
                if entry.tools_added or entry.tools_removed:
                    tool_info = (f'<div class="tool-info">Added: {entry.tools_added}<br/>'
                               f'Removed: {entry.tools_removed}</div>')

                operations_html.append(
                    f'<div class="operation{critical_class}{has_tool_change}" '
                    f'style="left: {left}%; width: {width}%; background-color: {color}">'
                    f'J{entry.job}-{entry.operation}'
                    f'{tool_info}'
                    f'</div>'
                )

            rows.append(
                f'<div class="machine-row">'
                f'<div class="machine-label">Machine {machine_id}<br/>'
                f'<small>({util:.1f}% util)</small></div>'
                f'<div class="timeline">{"".join(operations_html)}</div>'
                f'</div>'
            )

        return '\n'.join(rows)

    @staticmethod
    def _generate_legend_html(schedule_data, job_colors):
        legend_items = []
        unique_jobs = set(entry.job for machine in schedule_data
                          for entry in machine)

        for job_id in sorted(unique_jobs):
            color = job_colors[job_id % len(job_colors)]
            legend_items.append(
                f'<div class="legend-item">'
                f'<div class="legend-color" style="background-color: {color}"></div>'
                f'<span>Job {job_id}</span>'
                f'</div>'
            )

        return '\n'.join(legend_items)

<<<<<<< HEAD

    def _verify_operation_sequence(self) -> List[str]:
        """Verify that operations execute in correct sequence."""
        errors = []
        for job_id, job in enumerate(self.jobs):
            for op_idx in range(1, len(job.operations)):
                # Get current and previous operation end times
                curr_end = self.current_state.job_progress[job_id, op_idx]
                prev_end = self.current_state.job_progress[job_id, op_idx - 1]

                # Skip if operations haven't been scheduled yet
                if curr_end == 0:
                    continue

                # Previous operation must finish before current starts
                curr_start = curr_end - job.operations[op_idx].duration
                if curr_start < prev_end:
                    errors.append(
                        f"Operation sequence violated for Job {job_id}: "
                        f"Op {op_idx} starts at {curr_start} before Op {op_idx-1} ends at {prev_end}"
                    )
        return errors

    def _verify_machine_capacity(self) -> List[str]:
        """Verify no machine overlap in the schedule."""
        errors = []
        for machine in range(self.num_machines):
            # Get all operations on this machine
            machine_ops = []
            for action in self.action_history:
                if action.machine == machine:
                    op = self.jobs[action.job].operations[action.operation]
                    end_time = self.current_state.job_progress[action.job, action.operation]
                    start_time = end_time - op.duration
                    machine_ops.append((start_time, end_time, action.job, action.operation))

            # Sort by start time
            machine_ops.sort()

            # Check for overlaps
            for i in range(1, len(machine_ops)):
                curr_start = machine_ops[i][0]
                prev_end = machine_ops[i-1][1]
                if curr_start < prev_end:
                    errors.append(
                        f"Machine capacity violated on Machine {machine}: "
                        f"Job {machine_ops[i][2]} Op {machine_ops[i][3]} starts at {curr_start} "
                        f"before Job {machine_ops[i-1][2]} Op {machine_ops[i-1][3]} ends at {prev_end}"
                    )
        return errors

    def _verify_dependencies(self) -> List[str]:
        """Verify all operation dependencies are respected."""
        errors = []
        for job_id, job in enumerate(self.jobs):
            for op_idx, op in enumerate(job.operations):
                end_time = self.current_state.job_progress[job_id, op_idx]
                # Skip if operation hasn't been scheduled yet
                if end_time == 0:
                    continue

                start_time = end_time - op.duration

                # Check operation dependencies
                for dep_job, dep_op in op.dependent_operations:
                    dep_end = self.current_state.job_progress[dep_job, dep_op]
                    if start_time < dep_end:
                        errors.append(
                            f"Dependency violated: Job {job_id} Op {op_idx} starts at {start_time} "
                            f"before dependent Job {dep_job} Op {dep_op} ends at {dep_end}"
                        )
        return errors

    def _verify_state_consistency(self) -> List[str]:
        """Verify the environment's state is consistent."""
        errors = []

        # Verify next_operation_for_job
        for job_id in range(len(self.jobs)):
            next_op = self.current_state.next_operation_for_job[job_id]
            if next_op > 0:
                # All previous operations should be completed
                for op_idx in range(next_op):
                    if self.current_state.job_progress[job_id, op_idx] == 0:
                        errors.append(
                            f"State inconsistency: Job {job_id} next_op is {next_op} "
                            f"but operation {op_idx} is not completed"
                        )

        # Verify completed_jobs
        for job_id in range(len(self.jobs)):
            if self.current_state.completed_jobs[job_id]:
                # All operations should be completed
                for op_idx in range(len(self.jobs[job_id].operations)):
                    if self.current_state.job_progress[job_id, op_idx] == 0:
                        errors.append(
                            f"State inconsistency: Job {job_id} marked complete "
                            f"but operation {op_idx} is not completed"
                        )

        # Verify machine_availability
        for machine in range(self.num_machines):
            last_end_time = 0
            for action in self.action_history:
                if action.machine == machine:
                    end_time = self.current_state.job_progress[action.job, action.operation]
                    if end_time > last_end_time:
                        last_end_time = end_time

            if self.current_state.machine_availability[machine] != last_end_time:
                errors.append(
                    f"State inconsistency: Machine {machine} availability is "
                    f"{self.current_state.machine_availability[machine]} but last operation "
                    f"ends at {last_end_time}"
                )

        return errors

    def verify_state(self) -> List[str]:
        """Run all state verifications."""
        errors = []
        errors.extend(self._verify_operation_sequence())
        errors.extend(self._verify_machine_capacity())
        errors.extend(self._verify_dependencies())
        errors.extend(self._verify_state_consistency())
        return errors


class NumpyEncoder(json.JSONEncoder):
    """Custom JSON encoder for NumPy types."""
    def default(self, obj):
        if isinstance(obj, np.integer):
            return int(obj)
        if isinstance(obj, np.floating):
            return float(obj)
        if isinstance(obj, np.ndarray):
            return obj.tolist()
        return super().default(obj)





# Example usage
=======
>>>>>>> 265e088c
if __name__ == "__main__":
    # Example usage
    machine_specs = [
        MachineSpec(
            max_slots=4,
            compatible_tools={1, 2, 3, 4, 5, 6},
            tool_matrix=np.array([
                [0, 8, 10, 12, 15, 18, 20],
                [6, 0, 5, 8, 10, 12, 15],
                [8, 5, 0, 6, 8, 10, 12],
                [10, 8, 6, 0, 5, 8, 10],
                [12, 10, 8, 5, 0, 6, 8],
                [15, 12, 10, 8, 6, 0, 5],
                [18, 15, 12, 10, 8, 5, 0]
            ])
        ),
        MachineSpec(
            max_slots=2,
            compatible_tools={2, 3, 4},
            tool_matrix=np.array([
                [0, 0, 15, 18, 20, 0, 0],
                [0, 0, 0, 0, 0, 0, 0],
                [12, 0, 0, 10, 12, 0, 0],
                [15, 0, 10, 0, 8, 0, 0],
                [18, 0, 12, 8, 0, 0, 0],
                [0, 0, 0, 0, 0, 0, 0],
                [0, 0, 0, 0, 0, 0, 0]
            ])
        ),
        MachineSpec(
            max_slots=3,
            compatible_tools={1, 3, 4, 5},
            tool_matrix=np.array([
                [0, 10, 0, 12, 15, 18, 0],
                [8, 0, 0, 10, 12, 15, 0],
                [0, 0, 0, 0, 0, 0, 0],
                [10, 8, 0, 0, 8, 10, 0],
                [12, 10, 0, 8, 0, 8, 0],
                [15, 12, 0, 10, 8, 0, 0],
                [0, 0, 0, 0, 0, 0, 0]
            ])
        )
    ]

    jobs = [
        Job(operations=[
            Operation(duration=4, machine=0, required_tools={1, 2}),
            Operation(duration=3, machine=1, required_tools={2, 3}),
            Operation(duration=5, machine=2, required_tools={3, 4})
        ]),
        Job(operations=[
            Operation(duration=3, machine=1, required_tools={3, 4}),
            Operation(duration=6, machine=0, required_tools={1, 6}),
            Operation(duration=4, machine=2, required_tools={1, 3})
        ]),
        Job(operations=[
            Operation(duration=2, machine=2, required_tools={4, 5}),
            Operation(duration=3, machine=0, required_tools={2, 6})
        ]),
        Job(operations=[
            Operation(duration=5, machine=0, required_tools={1, 2}),
            Operation(duration=4, machine=1, required_tools={2, 4}),
            Operation(duration=3, machine=2, required_tools={3, 5}),
            Operation(duration=4, machine=0, required_tools={1, 6})
        ])
    ]

    # Add operation dependencies
    jobs[1].operations[1].dependent_operations = [(1, 0)]
    jobs[2].operations[1].dependent_operations = [(0, 1)]
    jobs[3].operations[2].dependent_operations = [(1, 1)]

    # Add job dependencies
    jobs[2].dependent_jobs = [0]
    jobs[3].dependent_jobs = [1]

    env = JobShopEnvironment(jobs, machine_specs)

    # Train the scheduler
    Q, best_schedule, best_makespan = train_qlearning_shaped(
        env,
        num_episodes=2000,
        alpha=0.1,
        epsilon=0.3,
        gamma=0.9,
        process_reward=20.0,
        tool_change_cost=2.0,
        duration_penalty=1.0,
        final_makespan_scale=10.0,
        epsilon_decay=0.999,
        save_interval=100
    )

    print(f"\nTraining complete")
    print(f"Best makespan found: {best_makespan}")

    # Analyze the schedule
    print("\nAnalyzing schedule for gaps and issues:")
    env.analyze_schedule_gaps()
    
    # Check for any state violations
    errors = env.verify_state()
    if errors:
        print("\nFound schedule violations:")
        for error in errors:
            print(f"  {error}")
    else:
        print("\nNo schedule violations found")
    
    # Visualize final schedule
    env.print_schedule(show_critical_path=True)
    env.generate_html_gantt("final_schedule.html")<|MERGE_RESOLUTION|>--- conflicted
+++ resolved
@@ -298,12 +298,7 @@
             if self.dependencies.is_operation_ready(job_id, current_op):
                 self.ready_operations[job_id].add(current_op)
 
-<<<<<<< HEAD
-    def get_possible_actions(self) -> List[Action]:   # get all possible actions in current state 
-        """Get all possible actions in current state."""
-=======
     def get_possible_actions(self) -> List[Action]:
->>>>>>> 265e088c
         possible_actions = []
 
         for job_id in self.dependencies.active_jobs:
@@ -343,24 +338,11 @@
     
     def step(self, action: Action) -> State:
         """Execute an action and update the environment state."""
-<<<<<<< HEAD
-        # Verify action validity before execution
-=======
->>>>>>> 265e088c
         if action.job not in self.dependencies.active_jobs:
             raise ValueError(f"Invalid action: Job {action.job} is not active")
 
         current_op = self.current_state.next_operation_for_job[action.job]
         if action.operation != current_op:
-<<<<<<< HEAD
-            raise ValueError(f"Invalid action: Expected operation {current_op} for job {action.job}, got {action.operation}")
-
-        op = self.jobs[action.job].operations[action.operation]
-        if action.machine not in op.eligible_machines:
-            raise ValueError(f"Invalid action: Machine {action.machine} not eligible for job {action.job} operation {action.operation}")
-
-        # Calculate start time considering all constraints
-=======
             raise ValueError(f"Invalid action: Expected operation {current_op}")
 
         op = self.jobs[action.job].operations[action.operation]
@@ -368,7 +350,6 @@
             raise ValueError(f"Invalid action: Machine {action.machine} not eligible")
 
         # Calculate earliest possible start time
->>>>>>> 265e088c
         start_time = self.current_state.machine_availability[action.machine]
 
         # Check previous operation completion FIRST
@@ -390,20 +371,12 @@
         
         # Check other dependencies AFTER determining total duration
         for dep_job in self.jobs[action.job].dependent_jobs:
-<<<<<<< HEAD
-            dep_job_last_op = len(self.jobs[dep_job].operations) - 1
-            dep_end_time = self.current_state.job_progress[dep_job, dep_job_last_op]
-            if dep_end_time == 0:  # Dependency not completed
-                raise ValueError(f"Invalid action: Dependent job {dep_job} not completed")
-            start_time = max(start_time, dep_end_time)
-=======
             last_op = len(self.jobs[dep_job].operations) - 1
             dep_end = self.current_state.job_progress[dep_job, last_op]
             if dep_end == 0:
                 raise ValueError(f"Dependent job {dep_job} not completed")
             start_time = max(start_time, dep_end)
             logger.debug(f"Job {action.job} Op {action.operation} waiting for job {dep_job}: new start {start_time}")
->>>>>>> 265e088c
 
         for dep_job, dep_op in op.dependent_operations:
             dep_end = self.current_state.job_progress[dep_job, dep_op]
@@ -485,12 +458,6 @@
 
         # Check previous operation completion
         if action.operation > 0:
-<<<<<<< HEAD
-            prev_end_time = self.current_state.job_progress[action.job, action.operation - 1]
-            if prev_end_time == 0:  # Previous operation not completed
-                raise ValueError(f"Invalid action: Previous operation {action.operation - 1} not completed")
-            start_time = max(start_time, prev_end_time)
-=======
             prev_end = self.current_state.job_progress[action.job, action.operation - 1]
             if prev_end == 0:
                 raise ValueError("Previous operation not completed")
@@ -503,21 +470,9 @@
             if dep_end == 0:
                 raise ValueError(f"Dependent job {dep_job} not completed")
             start_time = max(start_time, dep_end)
->>>>>>> 265e088c
 
         # Check operation dependencies
         for dep_job, dep_op in op.dependent_operations:
-<<<<<<< HEAD
-            dep_end_time = self.current_state.job_progress[dep_job, dep_op]
-            if dep_end_time == 0:  # Dependency not completed
-                raise ValueError(f"Invalid action: Dependent operation ({dep_job}, {dep_op}) not completed")
-            start_time = max(start_time, dep_end_time)
-
-        # Update state
-        end_time = start_time + op.duration
-
-        # Record job start time if this is the first operation
-=======
             dep_end = self.current_state.job_progress[dep_job, dep_op]
             if dep_end == 0:
                 raise ValueError(f"Dependent operation ({dep_job}, {dep_op}) not completed")
@@ -533,7 +488,6 @@
         end_time = start_time + total_duration
 
         # Record job start time if first operation
->>>>>>> 265e088c
         if self.current_state.job_start_times[action.job] == -1:
             self.current_state.job_start_times[action.job] = start_time
 
@@ -566,11 +520,7 @@
                 self.dependencies.remove_completed_job(action.job)
                 self.dependencies.satisfy_job_dependency(action.job)
 
-<<<<<<< HEAD
-        # Update total time and action history
-=======
         # Update total time
->>>>>>> 265e088c
         self.total_time = max(self.total_time, end_time)
 
         # Update ready states
@@ -1149,153 +1099,6 @@
 
         return '\n'.join(legend_items)
 
-<<<<<<< HEAD
-
-    def _verify_operation_sequence(self) -> List[str]:
-        """Verify that operations execute in correct sequence."""
-        errors = []
-        for job_id, job in enumerate(self.jobs):
-            for op_idx in range(1, len(job.operations)):
-                # Get current and previous operation end times
-                curr_end = self.current_state.job_progress[job_id, op_idx]
-                prev_end = self.current_state.job_progress[job_id, op_idx - 1]
-
-                # Skip if operations haven't been scheduled yet
-                if curr_end == 0:
-                    continue
-
-                # Previous operation must finish before current starts
-                curr_start = curr_end - job.operations[op_idx].duration
-                if curr_start < prev_end:
-                    errors.append(
-                        f"Operation sequence violated for Job {job_id}: "
-                        f"Op {op_idx} starts at {curr_start} before Op {op_idx-1} ends at {prev_end}"
-                    )
-        return errors
-
-    def _verify_machine_capacity(self) -> List[str]:
-        """Verify no machine overlap in the schedule."""
-        errors = []
-        for machine in range(self.num_machines):
-            # Get all operations on this machine
-            machine_ops = []
-            for action in self.action_history:
-                if action.machine == machine:
-                    op = self.jobs[action.job].operations[action.operation]
-                    end_time = self.current_state.job_progress[action.job, action.operation]
-                    start_time = end_time - op.duration
-                    machine_ops.append((start_time, end_time, action.job, action.operation))
-
-            # Sort by start time
-            machine_ops.sort()
-
-            # Check for overlaps
-            for i in range(1, len(machine_ops)):
-                curr_start = machine_ops[i][0]
-                prev_end = machine_ops[i-1][1]
-                if curr_start < prev_end:
-                    errors.append(
-                        f"Machine capacity violated on Machine {machine}: "
-                        f"Job {machine_ops[i][2]} Op {machine_ops[i][3]} starts at {curr_start} "
-                        f"before Job {machine_ops[i-1][2]} Op {machine_ops[i-1][3]} ends at {prev_end}"
-                    )
-        return errors
-
-    def _verify_dependencies(self) -> List[str]:
-        """Verify all operation dependencies are respected."""
-        errors = []
-        for job_id, job in enumerate(self.jobs):
-            for op_idx, op in enumerate(job.operations):
-                end_time = self.current_state.job_progress[job_id, op_idx]
-                # Skip if operation hasn't been scheduled yet
-                if end_time == 0:
-                    continue
-
-                start_time = end_time - op.duration
-
-                # Check operation dependencies
-                for dep_job, dep_op in op.dependent_operations:
-                    dep_end = self.current_state.job_progress[dep_job, dep_op]
-                    if start_time < dep_end:
-                        errors.append(
-                            f"Dependency violated: Job {job_id} Op {op_idx} starts at {start_time} "
-                            f"before dependent Job {dep_job} Op {dep_op} ends at {dep_end}"
-                        )
-        return errors
-
-    def _verify_state_consistency(self) -> List[str]:
-        """Verify the environment's state is consistent."""
-        errors = []
-
-        # Verify next_operation_for_job
-        for job_id in range(len(self.jobs)):
-            next_op = self.current_state.next_operation_for_job[job_id]
-            if next_op > 0:
-                # All previous operations should be completed
-                for op_idx in range(next_op):
-                    if self.current_state.job_progress[job_id, op_idx] == 0:
-                        errors.append(
-                            f"State inconsistency: Job {job_id} next_op is {next_op} "
-                            f"but operation {op_idx} is not completed"
-                        )
-
-        # Verify completed_jobs
-        for job_id in range(len(self.jobs)):
-            if self.current_state.completed_jobs[job_id]:
-                # All operations should be completed
-                for op_idx in range(len(self.jobs[job_id].operations)):
-                    if self.current_state.job_progress[job_id, op_idx] == 0:
-                        errors.append(
-                            f"State inconsistency: Job {job_id} marked complete "
-                            f"but operation {op_idx} is not completed"
-                        )
-
-        # Verify machine_availability
-        for machine in range(self.num_machines):
-            last_end_time = 0
-            for action in self.action_history:
-                if action.machine == machine:
-                    end_time = self.current_state.job_progress[action.job, action.operation]
-                    if end_time > last_end_time:
-                        last_end_time = end_time
-
-            if self.current_state.machine_availability[machine] != last_end_time:
-                errors.append(
-                    f"State inconsistency: Machine {machine} availability is "
-                    f"{self.current_state.machine_availability[machine]} but last operation "
-                    f"ends at {last_end_time}"
-                )
-
-        return errors
-
-    def verify_state(self) -> List[str]:
-        """Run all state verifications."""
-        errors = []
-        errors.extend(self._verify_operation_sequence())
-        errors.extend(self._verify_machine_capacity())
-        errors.extend(self._verify_dependencies())
-        errors.extend(self._verify_state_consistency())
-        return errors
-
-
-class NumpyEncoder(json.JSONEncoder):
-    """Custom JSON encoder for NumPy types."""
-    def default(self, obj):
-        if isinstance(obj, np.integer):
-            return int(obj)
-        if isinstance(obj, np.floating):
-            return float(obj)
-        if isinstance(obj, np.ndarray):
-            return obj.tolist()
-        return super().default(obj)
-
-
-
-
-
-# Example usage
-=======
->>>>>>> 265e088c
 if __name__ == "__main__":
     # Example usage
     machine_specs = [
